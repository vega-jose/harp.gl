--- conflicted
+++ resolved
@@ -20,13 +20,8 @@
     "license": "Apache-2.0",
     "dependencies": {
         "@here/harp-geoutils": "^0.11.0",
-<<<<<<< HEAD
-        "@here/harp-mapview": "^0.11.0",
-        "@here/harp-mapview-decoder": "^0.11.0",
-=======
         "@here/harp-mapview": "^0.11.1",
         "@here/harp-mapview-decoder": "^0.11.1",
->>>>>>> 24e1ef14
         "@here/olp-sdk-dataservice-read": "^0.9.2"
     },
     "devDependencies": {
